--- conflicted
+++ resolved
@@ -49,20 +49,29 @@
 gl_generator = "0.14"
 
 [features]
-<<<<<<< HEAD
+default = [ "egl", "winit", ]
 
-default = [ "egl", "winit", "xwayland" ]
-egl = [ "smithay/use_system_lib", "smithay/backend_egl" ]
-winit = [ "smithay/backend_winit" ]
-udev = [ "smithay/backend_libinput", "smithay/backend_udev", "smithay/backend_drm", "smithay/backend_gbm", "smithay/backend_egl", "smithay/backend_session", "image", "smithay/renderer_gl", "smithay/renderer_multi", "xcursor" ]
-logind = [ "smithay/backend_session_logind" ]
-elogind = ["logind", "smithay/backend_session_elogind" ]
-libseat = ["smithay/backend_session_libseat" ]
-xwayland = [ "smithay/xwayland", "x11rb", "smithay/x11rb_event_source" ]
-x11 = [ "smithay/backend_x11", "x11rb", "egl", "smithay/renderer_gl" ]
-debug = [ "fps_ticker", "image/png" ]
+debug = ["fps_ticker", "image/png"]
+egl = ["smithay/use_system_lib", "smithay/backend_egl"]
+elogind = ["logind", "smithay/backend_session_elogind"]
+libseat = ["smithay/backend_session_libseat"]
+logind = ["smithay/backend_session_logind"]
 test_all_features = ["default", "debug"]
-
+udev = [
+  "smithay/backend_libinput",
+  "smithay/backend_udev",
+  "smithay/backend_drm",
+  "smithay/backend_gbm",
+  "smithay/backend_egl",
+  "smithay/backend_session",
+  "image",
+  "smithay/renderer_gl",
+  "smithay/renderer_multi",
+  "xcursor",
+]
+winit = ["smithay/backend_winit"]
+x11 = ["smithay/backend_x11", "x11rb", "egl", "smithay/renderer_gl"]
+xwayland = ["smithay/xwayland", "x11rb", "smithay/x11rb_event_source"]
 [package.metadata.android]
 # Specifies the package property of the manifest.
 package = "com.github.lovelyyfiaaa.Waylovely"
@@ -87,28 +96,4 @@
 target_sdk_version = 32
 
 [package.metadata.android.application]
-label = "Waylovely"
-=======
-debug = ["fps_ticker", "image/png"]
-default = ["egl", "winit", "x11", "udev", "logind", "xwayland"]
-egl = ["smithay/use_system_lib", "smithay/backend_egl"]
-elogind = ["logind", "smithay/backend_session_elogind"]
-libseat = ["smithay/backend_session_libseat"]
-logind = ["smithay/backend_session_logind"]
-test_all_features = ["default", "debug"]
-udev = [
-  "smithay/backend_libinput",
-  "smithay/backend_udev",
-  "smithay/backend_drm",
-  "smithay/backend_gbm",
-  "smithay/backend_egl",
-  "smithay/backend_session",
-  "image",
-  "smithay/renderer_gl",
-  "smithay/renderer_multi",
-  "xcursor",
-]
-winit = ["smithay/backend_winit"]
-x11 = ["smithay/backend_x11", "x11rb", "egl", "smithay/renderer_gl"]
-xwayland = ["smithay/xwayland", "x11rb", "smithay/x11rb_event_source"]
->>>>>>> 98bbc48e
+label = "Waylovely"