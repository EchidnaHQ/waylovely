<<<<<<< HEAD
use std::{cell::RefCell, rc::Rc, sync::atomic::Ordering, time::Duration};
=======
use std::{
    sync::{atomic::Ordering, Mutex},
    time::Duration,
};
>>>>>>> 98bbc48e

use slog::Logger;
#[cfg(feature = "debug")]
use smithay::backend::renderer::ImportMem;
#[cfg(feature = "egl")]
use smithay::{
    backend::{
        allocator::dmabuf::Dmabuf,
        renderer::{ImportDma, ImportEgl},
    },
    delegate_dmabuf,
    wayland::dmabuf::{DmabufGlobal, DmabufHandler, DmabufState, ImportError},
};
use smithay::{
    backend::{
        renderer::{
            damage::{DamageTrackedRenderer, DamageTrackedRendererError},
            element::AsRenderElements,
            gles2::{Gles2Renderer, Gles2Texture},
        },
        winit::{self, WinitEvent, WinitGraphicsBackend},
        SwapBuffersError,
    },
    input::pointer::{CursorImageAttributes, CursorImageStatus},
    output::{Mode, Output, PhysicalProperties, Subpixel},
    reexports::{
        calloop::EventLoop,
        wayland_server::{protocol::wl_surface, Display},
    },
    utils::{IsAlive, Point, Scale, Transform},
    wayland::{compositor, input_method::InputMethodSeat},
};

use crate::state::{AnvilState, Backend, CalloopData};
use crate::{drawing::*, render::*};

pub const OUTPUT_NAME: &str = "winit";

pub struct WinitData {
<<<<<<< HEAD
    backend: Rc<RefCell<WinitGraphicsBackend>>,
=======
    backend: WinitGraphicsBackend,
    damage_tracked_renderer: DamageTrackedRenderer,
>>>>>>> 98bbc48e
    #[cfg(feature = "egl")]
    dmabuf_state: Option<(DmabufState, DmabufGlobal)>,
    full_redraw: u8,
    #[cfg(feature = "debug")]
    pub fps: fps_ticker::Fps,
}

#[cfg(feature = "egl")]
impl DmabufHandler for AnvilState<WinitData> {
    fn dmabuf_state(&mut self) -> &mut DmabufState {
        &mut self.backend_data.dmabuf_state.as_mut().unwrap().0
    }

    fn dmabuf_imported(&mut self, _global: &DmabufGlobal, dmabuf: Dmabuf) -> Result<(), ImportError> {
        self.backend_data
            .backend
            .borrow_mut()
            .renderer()
            .import_dmabuf(&dmabuf, None)
            .map(|_| ())
            .map_err(|_| ImportError::Failed)
    }
}
#[cfg(feature = "egl")]
delegate_dmabuf!(AnvilState<WinitData>);

impl Backend for WinitData {
    fn seat_name(&self) -> String {
        String::from("winit")
    }
    fn reset_buffers(&mut self, _output: &Output) {
        self.full_redraw = 4;
    }
    fn early_import(&mut self, _surface: &wl_surface::WlSurface) {}
}

pub fn run_winit(log: Logger) {
    let mut event_loop = EventLoop::try_new().unwrap();
    let mut display = Display::new().unwrap();

    #[cfg_attr(not(feature = "egl"), allow(unused_mut))]
    let (backend, mut winit) = match winit::init(log.clone()) {
        Ok(ret) => ret,
        Err(err) => {
            slog::crit!(log, "Failed to initialize Winit backend: {}", err);
            return;
        }
    };
    let size = backend.borrow().window_size().physical_size;

    let mode = Mode {
        size,
        refresh: 60_000,
    };
    let output = Output::new(
        OUTPUT_NAME.to_string(),
        PhysicalProperties {
            size: (0, 0).into(),
            subpixel: Subpixel::Unknown,
            make: "Smithay".into(),
            model: "Winit".into(),
        },
        log.clone(),
    );
    let _global = output.create_global::<AnvilState<WinitData>>(&display.handle());
    output.change_current_state(Some(mode), Some(Transform::Flipped180), None, Some((0, 0).into()));
    output.set_preferred(mode);

    #[cfg(feature = "debug")]
    let fps_image =
        image::io::Reader::with_format(std::io::Cursor::new(FPS_NUMBERS_PNG), image::ImageFormat::Png)
            .decode()
            .unwrap();
    #[cfg(feature = "debug")]
    let fps_texture = backend
        .renderer()
        .import_memory(
            &fps_image.to_rgba8(),
            (fps_image.width() as i32, fps_image.height() as i32).into(),
            false,
        )
        .expect("Unable to upload FPS texture");
    #[cfg(feature = "debug")]
    let mut fps_element = FpsElement::new(fps_texture);

    let data = {
        #[cfg(feature = "egl")]
        let dmabuf_state = if backend
            .borrow_mut()
            .renderer()
            .bind_wl_display(&display.handle())
            .is_ok()
        {
            info!(log, "EGL hardware-acceleration enabled");
            let dmabuf_formats = backend
                .borrow_mut()
                .renderer()
                .dmabuf_formats()
                .cloned()
                .collect::<Vec<_>>();
            let mut state = DmabufState::new();
            let global = state.create_global::<AnvilState<WinitData>, _>(
                &display.handle(),
                dmabuf_formats,
                log.clone(),
            );
            Some((state, global))
        } else {
            None
        };

<<<<<<< HEAD
        #[cfg(feature = "debug")]
        let fps_texture = backend
            .borrow_mut()
            .renderer()
            .import_memory(
                &fps_image.to_rgba8(),
                (fps_image.width() as i32, fps_image.height() as i32).into(),
                false,
            )
            .expect("Unable to upload FPS texture");
=======
        let damage_tracked_renderer = DamageTrackedRenderer::from_output(&output);
>>>>>>> 98bbc48e

        WinitData {
            backend,
            damage_tracked_renderer,
            #[cfg(feature = "egl")]
            dmabuf_state,
            full_redraw: 0,
            #[cfg(feature = "debug")]
            fps: fps_ticker::Fps::default(),
        }
    };
    let mut state = AnvilState::init(&mut display, event_loop.handle(), data, log.clone(), true);
    state.space.map_output(&output, (0, 0));

    #[cfg(feature = "xwayland")]
    state.start_xwayland();

    info!(log, "Initialization completed, starting the main loop.");

    let mut pointer_element = PointerElement::<Gles2Texture>::default();

    while state.running.load(Ordering::SeqCst) {
        if winit
            .dispatch_new_events(|event| match event {
                WinitEvent::Resized { size, .. } => {
                    // We only have one output
                    let output = state.space.outputs().next().unwrap().clone();
                    state.space.map_output(&output, (0, 0));
                    let mode = Mode {
                        size,
                        refresh: 60_000,
                    };
                    output.change_current_state(Some(mode), None, None, None);
                    output.set_preferred(mode);
                    crate::shell::fixup_positions(&mut state.space);
                }
                WinitEvent::Input(event) => {
                    state.process_input_event_windowed(&display.handle(), event, OUTPUT_NAME)
                }
                _ => (),
            })
            .is_err()
        {
            state.running.store(false, Ordering::SeqCst);
            break;
        }

        // drawing logic
<<<<<<< HEAD
        let backend = &mut state.backend_data.backend;
        if backend.borrow().is_surface_available() {
            let cursor_visible: bool;
=======
        {
            let backend = &mut state.backend_data.backend;
>>>>>>> 98bbc48e

            let mut cursor_guard = state.cursor_status.lock().unwrap();

            // draw the cursor as relevant
            // reset the cursor if the surface is no longer alive
            let mut reset = false;
            if let CursorImageStatus::Surface(ref surface) = *cursor_guard {
                reset = !surface.alive();
            }
            if reset {
                *cursor_guard = CursorImageStatus::Default;
            }
            let cursor_visible = !matches!(*cursor_guard, CursorImageStatus::Surface(_));

            pointer_element.set_status(cursor_guard.clone());

            #[cfg(feature = "debug")]
            let fps = state.backend_data.fps.avg().round() as u32;
            #[cfg(feature = "debug")]
            fps_element.update_fps(fps);

            let full_redraw = &mut state.backend_data.full_redraw;
            *full_redraw = full_redraw.saturating_sub(1);
            let age = if *full_redraw > 0 {
                0
            } else {
                backend.borrow().buffer_age().unwrap_or(0)
            };
            let space = &mut state.space;
<<<<<<< HEAD
            let mut backend = backend.borrow_mut();
=======
            let damage_tracked_renderer = &mut state.backend_data.damage_tracked_renderer;

            let input_method = state.seat.input_method().unwrap();
            let dnd_icon = state.dnd_icon.as_ref();

            let scale = Scale::from(output.current_scale().fractional_scale());
            let cursor_hotspot = if let CursorImageStatus::Surface(ref surface) = *cursor_guard {
                compositor::with_states(surface, |states| {
                    states
                        .data_map
                        .get::<Mutex<CursorImageAttributes>>()
                        .unwrap()
                        .lock()
                        .unwrap()
                        .hotspot
                })
            } else {
                (0, 0).into()
            };
            let cursor_pos = state.pointer_location - cursor_hotspot.to_f64();
            let cursor_pos_scaled = cursor_pos.to_physical(scale).to_i32_round();

>>>>>>> 98bbc48e
            let render_res = backend.bind().and_then(|_| {
                let renderer = backend.renderer();

                let mut elements = Vec::<CustomRenderElements<Gles2Renderer>>::new();

                elements.extend(pointer_element.render_elements(cursor_pos_scaled, scale));

                // draw input method surface if any
                let rectangle = input_method.coordinates();
                let position = Point::from((
                    rectangle.loc.x + rectangle.size.w,
                    rectangle.loc.y + rectangle.size.h,
                ));
                input_method.with_surface(|surface| {
                    elements.extend(AsRenderElements::<Gles2Renderer>::render_elements(
                        &smithay::desktop::space::SurfaceTree::from_surface(surface),
                        position.to_physical_precise_round(scale),
                        scale,
                    ));
                });

                // draw the dnd icon if any
                if let Some(surface) = dnd_icon {
                    if surface.alive() {
                        elements.extend(AsRenderElements::<Gles2Renderer>::render_elements(
                            &smithay::desktop::space::SurfaceTree::from_surface(surface),
                            cursor_pos_scaled,
                            scale,
                        ));
                    }
                }

                #[cfg(feature = "debug")]
                elements.push(CustomRenderElements::Fps(fps_element.clone()));

                render_output(
                    &output,
                    space,
                    &elements,
                    renderer,
                    damage_tracked_renderer,
                    age,
                    &log,
                )
                .map_err(|err| match err {
                    DamageTrackedRendererError::Rendering(err) => err.into(),
                    _ => unreachable!(),
                })
            });

            match render_res {
                Ok(Some(damage)) => {
                    if let Err(err) = backend.submit(if age == 0 { None } else { Some(&*damage) }) {
                        warn!(log, "Failed to submit buffer: {}", err);
                    }
                    backend.window().set_cursor_visible(cursor_visible);
                }
                Ok(None) => backend.window().set_cursor_visible(cursor_visible),
                Err(SwapBuffersError::ContextLost(err)) => {
                    error!(log, "Critical Rendering Error: {}", err);
                    state.running.store(false, Ordering::SeqCst);
                }
                Err(err) => warn!(log, "Rendering error: {}", err),
            }
        }

        // Send frame events so that client start drawing their next frame
        state.send_frames(&output);

        let mut calloop_data = CalloopData { state, display };
        let result = event_loop.dispatch(Some(Duration::from_millis(16)), &mut calloop_data);
        CalloopData { state, display } = calloop_data;

        if result.is_err() {
            state.running.store(false, Ordering::SeqCst);
        } else {
            state.space.refresh();
            state.popups.cleanup();
            display.flush_clients().unwrap();
        }

        #[cfg(feature = "debug")]
        state.backend_data.fps.tick();
    }
}<|MERGE_RESOLUTION|>--- conflicted
+++ resolved
@@ -1,11 +1,7 @@
-<<<<<<< HEAD
-use std::{cell::RefCell, rc::Rc, sync::atomic::Ordering, time::Duration};
-=======
 use std::{
     sync::{atomic::Ordering, Mutex},
     time::Duration,
 };
->>>>>>> 98bbc48e
 
 use slog::Logger;
 #[cfg(feature = "debug")]
@@ -45,12 +41,8 @@
 pub const OUTPUT_NAME: &str = "winit";
 
 pub struct WinitData {
-<<<<<<< HEAD
     backend: Rc<RefCell<WinitGraphicsBackend>>,
-=======
-    backend: WinitGraphicsBackend,
     damage_tracked_renderer: DamageTrackedRenderer,
->>>>>>> 98bbc48e
     #[cfg(feature = "egl")]
     dmabuf_state: Option<(DmabufState, DmabufGlobal)>,
     full_redraw: u8,
@@ -138,19 +130,9 @@
 
     let data = {
         #[cfg(feature = "egl")]
-        let dmabuf_state = if backend
-            .borrow_mut()
-            .renderer()
-            .bind_wl_display(&display.handle())
-            .is_ok()
-        {
+        let dmabuf_state = if backend.renderer().bind_wl_display(&display.handle()).is_ok() {
             info!(log, "EGL hardware-acceleration enabled");
-            let dmabuf_formats = backend
-                .borrow_mut()
-                .renderer()
-                .dmabuf_formats()
-                .cloned()
-                .collect::<Vec<_>>();
+            let dmabuf_formats = backend.renderer().dmabuf_formats().cloned().collect::<Vec<_>>();
             let mut state = DmabufState::new();
             let global = state.create_global::<AnvilState<WinitData>, _>(
                 &display.handle(),
@@ -162,20 +144,7 @@
             None
         };
 
-<<<<<<< HEAD
-        #[cfg(feature = "debug")]
-        let fps_texture = backend
-            .borrow_mut()
-            .renderer()
-            .import_memory(
-                &fps_image.to_rgba8(),
-                (fps_image.width() as i32, fps_image.height() as i32).into(),
-                false,
-            )
-            .expect("Unable to upload FPS texture");
-=======
         let damage_tracked_renderer = DamageTrackedRenderer::from_output(&output);
->>>>>>> 98bbc48e
 
         WinitData {
             backend,
@@ -224,14 +193,9 @@
         }
 
         // drawing logic
-<<<<<<< HEAD
         let backend = &mut state.backend_data.backend;
         if backend.borrow().is_surface_available() {
             let cursor_visible: bool;
-=======
-        {
-            let backend = &mut state.backend_data.backend;
->>>>>>> 98bbc48e
 
             let mut cursor_guard = state.cursor_status.lock().unwrap();
 
@@ -261,9 +225,7 @@
                 backend.borrow().buffer_age().unwrap_or(0)
             };
             let space = &mut state.space;
-<<<<<<< HEAD
             let mut backend = backend.borrow_mut();
-=======
             let damage_tracked_renderer = &mut state.backend_data.damage_tracked_renderer;
 
             let input_method = state.seat.input_method().unwrap();
@@ -286,7 +248,6 @@
             let cursor_pos = state.pointer_location - cursor_hotspot.to_f64();
             let cursor_pos_scaled = cursor_pos.to_physical(scale).to_i32_round();
 
->>>>>>> 98bbc48e
             let render_res = backend.bind().and_then(|_| {
                 let renderer = backend.renderer();
 
